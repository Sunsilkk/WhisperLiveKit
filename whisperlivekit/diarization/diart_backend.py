--- conflicted
+++ resolved
@@ -30,12 +30,8 @@
         self.speaker_segments = []
         self.processed_time = 0
         self.segment_lock = threading.Lock()
-<<<<<<< HEAD
-
-=======
         self.global_time_offset = 0.0
-    
->>>>>>> 253a080d
+
     def on_next(self, value: Tuple[Annotation, Any]):
         annotation, audio = value
 
@@ -53,35 +49,27 @@
                 for speaker, label in annotation._labels.items():
                     for start, end in zip(label.segments_boundaries_[:-1], label.segments_boundaries_[1:]):
                         print(f"  {speaker}: {start:.2f}s-{end:.2f}s")
-<<<<<<< HEAD
                         # Convert speaker label to int and ensure start/end are floats
                         speaker_id = extract_number(str(speaker)) if speaker else None
                         # Ensure start/end are scalar values, not lists
                         start_val = start
                         end_val = end
-                        
+
                         # Handle nested lists/arrays by extracting scalar values
                         while isinstance(start_val, (list, np.ndarray)) and len(start_val) > 0:
                             start_val = start_val[0]
                         while isinstance(end_val, (list, np.ndarray)) and len(end_val) > 0:
                             end_val = end_val[0]
-                        
+
                         # Ensure we have numeric values before converting to float
                         if isinstance(start_val, (int, float, np.number)) and isinstance(end_val, (int, float, np.number)):
                             self.speaker_segments.append(SpeakerSegment(
                                 speaker=speaker_id,
-                                start=float(start_val),
-                                end=float(end_val)
+                                start=float(start_val) + self.global_time_offset,
+                                end=float(end_val) + self.global_time_offset
                             ))
                         else:
                             logger.warning(f"Invalid start/end values: start={start_val}, end={end_val}")
-=======
-                        self.speaker_segments.append(SpeakerSegment(
-                            speaker=speaker,
-                            start=start + self.global_time_offset,
-                            end=end + self.global_time_offset
-                        ))
->>>>>>> 253a080d
             else:
                 logger.debug("\nNo speakers detected in this segment")
 
