--- conflicted
+++ resolved
@@ -8,15 +8,9 @@
 from whisperlivekit.timed_objects import ASRToken, Silence
 from whisperlivekit.core import TranscriptionEngine, online_factory
 from whisperlivekit.ffmpeg_manager import FFmpegManager, FFmpegState
-<<<<<<< HEAD
-from .remove_silences import handle_silences
-# from .trail_repetition import trim_tail_repetition  # unused import
-from .silero_vad_iterator import FixedVADIterator
-=======
 from whisperlivekit.remove_silences import handle_silences
 from whisperlivekit.trail_repetition import trim_tail_repetition
 from whisperlivekit.silero_vad_iterator import FixedVADIterator
->>>>>>> e14bbde7
 # Set up logging once
 logging.basicConfig(level=logging.INFO, format="%(asctime)s - %(levelname)s - %(message)s")
 logger = logging.getLogger(__name__)
@@ -233,14 +227,6 @@
 
                     if self.args.vac and self.vac is not None:
                         res = self.vac(pcm_array)
-<<<<<<< HEAD
-
-                    if self.silence:
-                        print('NO AUDIO')
-
-=======
-                    
->>>>>>> e14bbde7
                     if res is not None:
                         if res.get('end', 0) > res.get('start', 0):
                             end_of_audio = True
@@ -380,57 +366,36 @@
     async def diarization_processor(self, diarization_obj):
         """Process audio chunks for speaker diarization."""
         buffer_diarization = ""
-<<<<<<< HEAD
+        cumulative_pcm_duration_stream_time = 0.0
 
         while True:
             try:
                 item = await self.diarization_queue.get() if self.diarization_queue else None
                 if self.diarization_queue is None:
                     break
-=======
-        cumulative_pcm_duration_stream_time = 0.0
-        while True:
-            try:
-                item = await self.diarization_queue.get()
->>>>>>> e14bbde7
                 if item is SENTINEL:
                     logger.debug("Diarization processor received sentinel. Finishing.")
                     if self.diarization_queue:
                         self.diarization_queue.task_done()
                     break
-<<<<<<< HEAD
-
-                # Skip Silence objects for diarization (diarization doesn't need silence handling)
+
                 if type(item) is Silence:
+                    cumulative_pcm_duration_stream_time += item.duration
+                    # self.diarization_obj.insert_silence(item.duration, self.tokens[-1].end)
                     if self.diarization_queue:
                         self.diarization_queue.task_done()
                     continue
 
-                # Process diarization with audio data only
                 if isinstance(item, np.ndarray):
-                    await diarization_obj.diarize(item)
+                    pcm_array = item
                 else:
                     logger.warning(f"Diarization processor received unexpected item type: {type(item)}")
                     if self.diarization_queue:
                         self.diarization_queue.task_done()
                     continue
 
-=======
-                
-                if type(item) is Silence:
-                    cumulative_pcm_duration_stream_time += item.duration
-                    # self.diarization_obj.insert_silence(item.duration, self.tokens[-1].end)
-                    continue
-    
-                if isinstance(item, np.ndarray):
-                    pcm_array = item
-                else:
-                    raise Exception('item should be pcm_array') 
-                
                 # Process diarization
                 await diarization_obj.diarize(pcm_array)
-                
->>>>>>> e14bbde7
                 async with self.lock:
                     self.tokens = diarization_obj.assign_speakers_to_tokens(
                         self.tokens,
