--- conflicted
+++ resolved
@@ -3,13 +3,8 @@
     from whisperlivekit.whisper_streaming_custom.online_asr import OnlineASRProcessor
 except ImportError:
     from .whisper_streaming_custom.whisper_online import backend_factory
-<<<<<<< HEAD
-    from .whisper_streaming_custom.online_asr import VACOnlineASRProcessor, OnlineASRProcessor
-from whisperlivekit.warmup import warmup_asr
-=======
     from .whisper_streaming_custom.online_asr import OnlineASRProcessor
 from whisperlivekit.warmup import warmup_asr, warmup_online
->>>>>>> 9feb0e59
 from argparse import Namespace
 import sys
 
@@ -152,22 +147,7 @@
             logfile=logfile,
         )
         # warmup_online(online, args.warmup_file)
-<<<<<<< HEAD
-    elif False: #elif args.vac:
-        """
-        WhisperStreaming backend also offer to use VAC.
-        but we handle it directly in the audio processor, which is more efficient
-        """
-        online = VACOnlineASRProcessor(
-            args.min_chunk_size,
-            asr,
-            tokenizer,
-            logfile=logfile,
-            buffer_trimming=(args.buffer_trimming, args.buffer_trimming_sec),
-            confidence_validation = args.confidence_validation
-        )
-=======
->>>>>>> 9feb0e59
+
     else:
         online = OnlineASRProcessor(
             asr,
