--- conflicted
+++ resolved
@@ -39,13 +39,9 @@
         self.logfile = logfile
         self.is_last = False
         self.end = 0.0
-<<<<<<< HEAD
         self.cumulative_audio_duration = 0.0
-
-=======
         self.global_time_offset = 0.0
-        
->>>>>>> eb96153f
+
         self.committed: List[ASRToken] = []
         self.last_result_tokens: List[ASRToken] = []
         self.load_new_backend()
@@ -71,13 +67,12 @@
             self.global_time_offset += silence_duration
 
 
-        
+
     def insert_audio_chunk(self, audio: np.ndarray, audio_stream_end_time):
         """Append an audio chunk to be processed by SimulStreaming."""
 
         # Convert numpy array to torch tensor
         audio_tensor = torch.from_numpy(audio).float()
-<<<<<<< HEAD
 
         # Update timing
         chunk_duration = len(audio) / self.SAMPLING_RATE
@@ -87,9 +82,6 @@
             self.end = audio_stream_end_time
         else:
             self.end = self.cumulative_audio_duration
-=======
-        self.end = audio_stream_end_time #Only to be aligned with what happens in whisperstreaming backend.
->>>>>>> eb96153f
         self.model.insert_audio(audio_tensor)
 
     def get_buffer(self):
@@ -103,15 +95,15 @@
     def timestamped_text(self, tokens, generation):
         """
         generate timestamped text from tokens and generation data.
-        
+
         args:
             tokens: List of tokens to process
             generation: Dictionary containing generation progress and optionally results
-            
+
         returns:
             List of tuples containing (start_time, end_time, word) for each word
         """
-        FRAME_DURATION = 0.02    
+        FRAME_DURATION = 0.02
         if "result" in generation:
             split_words = generation["result"]["split_words"]
             split_tokens = generation["result"]["split_tokens"]
@@ -122,14 +114,14 @@
         absolute_timestamps = [p["absolute_timestamps"][0] for p in progress]
         tokens_queue = tokens.copy()
         timestamped_words = []
-        
+
         for word, word_tokens in zip(split_words, split_tokens):
             # start_frame = None
             # end_frame = None
             for expected_token in word_tokens:
                 if not tokens_queue or not frames:
                     raise ValueError(f"Insufficient tokens or frames for word '{word}'")
-                    
+
                 actual_token = tokens_queue.pop(0)
                 current_frame = frames.pop(0)
                 current_timestamp = absolute_timestamps.pop(0)
@@ -173,17 +165,13 @@
                     self.global_time_offset
                 )
                 new_tokens.append(token)
-<<<<<<< HEAD
-                self.committed.extend(new_tokens)
-
-=======
-                
+
             # identical_tokens = 0
             # n_new_tokens = len(new_tokens)
             # if n_new_tokens:
-            
+
             self.committed.extend(new_tokens)
-            
+
             # if token in self.committed:
             #     pos = len(self.committed) - 1 - self.committed[::-1].index(token)
             # if pos:
@@ -199,9 +187,6 @@
 
             # pos = self.committed.rindex(token)
 
-            
-            
->>>>>>> eb96153f
             return new_tokens, self.end
 
 
